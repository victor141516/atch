export type EventType = string | symbol;

// An event handler can take an optional event argument
// and should not return a value
export type Handler<T = any> = (event?: T) => void;
export type WildcardHandler = (type: EventType, event?: any) => void;

// An array of all currently registered event handlers for a type
export type EventHandlerList = Array<Handler>;
export type WildCardEventHandlerList = Array<WildcardHandler>;

// A map of event types and their corresponding event handlers.
export type EventHandlerMap = Map<EventType, EventHandlerList | WildCardEventHandlerList>;

export interface Emitter {
<<<<<<< HEAD
	on<T = any>(type: EventType, handler: Handler<T>): void;
=======
	all: EventHandlerMap;

	on(type: EventType, handler: Handler): void;
>>>>>>> 76a353cb
	on(type: '*', handler: WildcardHandler): void;

	off<T = any>(type: EventType, handler: Handler<T>): void;
	off(type: '*', handler: WildcardHandler): void;

	emit<T = any>(type: EventType, event?: T): void;
	emit(type: '*', event?: any): void;
}

/** Mitt: Tiny (~200b) functional event emitter / pubsub.
 *  @name mitt
 *  @returns {Mitt}
 */
export default function mitt(all?: EventHandlerMap): Emitter {
	all = all || new Map();

	/**
	 * @property {EventHandlerMap} all Contains all registered event handlers.
	 */
	return {

		all,

		/**
		 * Register an event handler for the given type.
		 * @param {string|symbol} type Type of event to listen for, or `"*"` for all events
		 * @param {Function} handler Function to call in response to given event
		 * @memberOf mitt
		 */
		on<T = any>(type: EventType, handler: Handler<T>) {
			const handlers = all.get(type);
			const added = handlers && handlers.push(handler);
			if (!added) {
				all.set(type, [handler]);
			}
		},

		/**
		 * Remove an event handler for the given type.
		 *
		 * @param {string|symbol} type Type of event to unregister `handler` from, or `"*"`
		 * @param {Function} handler Handler function to remove
		 * @memberOf mitt
		 */
		off<T = any>(type: EventType, handler: Handler<T>) {
			const handlers = all.get(type);
			if (handlers) {
				handlers.splice(handlers.indexOf(handler) >>> 0, 1);
			}
		},

		/**
		 * Invoke all handlers for the given type.
		 * If present, `"*"` handlers are invoked after type-matched handlers.
		 *
		 * Note: Manually firing "*" handlers is not supported.
		 *
		 * @param {string|symbol} type The event type to invoke
		 * @param {Any} [evt] Any value (object is recommended and powerful), passed to each handler
		 * @memberOf mitt
		 */
		emit<T = any>(type: EventType, evt: T) {
			((all.get(type) || []) as EventHandlerList).slice().map((handler) => { handler(evt); });
			((all.get('*') || []) as WildCardEventHandlerList).slice().map((handler) => { handler(type, evt); });
		}
	};
}<|MERGE_RESOLUTION|>--- conflicted
+++ resolved
@@ -13,13 +13,9 @@
 export type EventHandlerMap = Map<EventType, EventHandlerList | WildCardEventHandlerList>;
 
 export interface Emitter {
-<<<<<<< HEAD
-	on<T = any>(type: EventType, handler: Handler<T>): void;
-=======
 	all: EventHandlerMap;
 
-	on(type: EventType, handler: Handler): void;
->>>>>>> 76a353cb
+	on<T = any>(type: EventType, handler: Handler<T>): void;
 	on(type: '*', handler: WildcardHandler): void;
 
 	off<T = any>(type: EventType, handler: Handler<T>): void;
@@ -29,18 +25,19 @@
 	emit(type: '*', event?: any): void;
 }
 
-/** Mitt: Tiny (~200b) functional event emitter / pubsub.
- *  @name mitt
- *  @returns {Mitt}
+/**
+ * Mitt: Tiny (~200b) functional event emitter / pubsub.
+ * @name mitt
+ * @returns {Mitt}
  */
 export default function mitt(all?: EventHandlerMap): Emitter {
 	all = all || new Map();
 
-	/**
-	 * @property {EventHandlerMap} all Contains all registered event handlers.
-	 */
 	return {
 
+		/**
+		 * A Map of event names to registered handler functions.
+		 */
 		all,
 
 		/**
@@ -59,7 +56,6 @@
 
 		/**
 		 * Remove an event handler for the given type.
-		 *
 		 * @param {string|symbol} type Type of event to unregister `handler` from, or `"*"`
 		 * @param {Function} handler Handler function to remove
 		 * @memberOf mitt
